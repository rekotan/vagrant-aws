--- conflicted
+++ resolved
@@ -25,19 +25,6 @@
           region = env[:machine].provider_config.region
 
           # Get the configs
-<<<<<<< HEAD
-          region_config      = env[:machine].provider_config.get_region_config(region)
-          ami                = region_config.ami
-          availability_zone  = region_config.availability_zone
-          instance_type      = region_config.instance_type
-          keypair            = region_config.keypair_name
-          private_ip_address = region_config.private_ip_address
-          security_groups    = region_config.security_groups
-          subnet_id          = region_config.subnet_id
-          tags               = region_config.tags
-          user_data          = region_config.user_data
-          elastic_ip         = region_config.elastic_ip
-=======
           region_config         = env[:machine].provider_config.get_region_config(region)
           ami                   = region_config.ami
           availability_zone     = region_config.availability_zone
@@ -49,7 +36,7 @@
           tags                  = region_config.tags
           user_data             = region_config.user_data
           block_device_mapping  = region_config.block_device_mapping
->>>>>>> 4eac781c
+          elastic_ip         = region_config.elastic_ip
 
           # If there is no keypair then warn the user
           if !keypair
